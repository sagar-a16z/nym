import React, { useContext } from 'react'
import {
  Box,
  Button,
  Checkbox,
  CircularProgress,
  FormControl,
  FormControlLabel,
  Grid,
  InputAdornment,
  TextField,
  Typography,
} from '@mui/material'
import { yupResolver } from '@hookform/resolvers/yup'
import { useForm } from 'react-hook-form'
import { EnumNodeType } from '../../types/global'
import { NodeTypeSelector } from '../../components/NodeTypeSelector'
import { bond, majorToMinor } from '../../requests'
import { validationSchema } from './validationSchema'
import { Coin, Gateway, MixNode } from '../../types'
import { ClientContext, MAJOR_CURRENCY } from '../../context/main'
<<<<<<< HEAD
=======
import { checkHasEnoughFunds } from '../../utils'
import { Fee } from '../../components'
>>>>>>> 0d0637fe

type TBondFormFields = {
  withAdvancedOptions: boolean
  nodeType: EnumNodeType
  ownerSignature: string
  identityKey: string
  sphinxKey: string
  profitMarginPercent: number
  amount: string
  host: string
  version: string
  location?: string
  mixPort: number
  verlocPort: number
  clientsPort: number
  httpApiPort: number
}

const defaultValues = {
  withAdvancedOptions: false,
  nodeType: EnumNodeType.mixnode,
  identityKey: '',
  sphinxKey: '',
  ownerSignature: '',
  amount: '',
  host: '',
  version: '',
  profitMarginPercent: 10,
  location: undefined,
  mixPort: 1789,
  verlocPort: 1790,
  httpApiPort: 8000,
  clientsPort: 9000,
}

const formatData = (data: TBondFormFields) => {
  const payload: { [key: string]: any } = {
    identity_key: data.identityKey,
    sphinx_key: data.sphinxKey,
    host: data.host,
    version: data.version,
    mix_port: data.mixPort,
    profit_margin_percent: data.profitMarginPercent,
  }

  if (data.nodeType === EnumNodeType.mixnode) {
    payload.verloc_port = data.verlocPort
    payload.http_api_port = data.httpApiPort
    return payload as MixNode
  } else {
    payload.clients_port = data.clientsPort
    payload.location = data.location
    return payload as Gateway
  }
}

export const BondForm = ({
  disabled,
  onError,
  onSuccess,
}: {
  disabled: boolean
  onError: (message?: string) => void
  onSuccess: (details: { address: string; amount: string }) => void
}) => {
  const {
    register,
    handleSubmit,
    setValue,
    watch,
    formState: { errors, isSubmitting },
  } = useForm<TBondFormFields>({
    resolver: yupResolver(validationSchema),
    defaultValues,
  })

  const { userBalance, getBondDetails } = useContext(ClientContext)

  const watchNodeType = watch('nodeType', defaultValues.nodeType)
  const watchAdvancedOptions = watch('withAdvancedOptions', defaultValues.withAdvancedOptions)

  const onSubmit = async (data: TBondFormFields) => {
    const formattedData = formatData(data)
    const pledge = await majorToMinor(data.amount)

    await bond({ type: data.nodeType, ownerSignature: data.ownerSignature, data: formattedData, pledge })
      .then(async () => {
        await getBondDetails()
        userBalance.fetchBalance()
        onSuccess({ address: data.identityKey, amount: data.amount })
      })
      .catch((e) => {
        onError(e)
      })
  }

  return (
    <FormControl fullWidth>
      <Box sx={{ p: 3 }}>
        <Grid container spacing={3}>
          <Grid container item justifyContent="space-between">
            <Grid item>
              <NodeTypeSelector
                nodeType={watchNodeType}
                setNodeType={(nodeType) => {
                  setValue('nodeType', nodeType)
                  if (nodeType === EnumNodeType.mixnode) setValue('location', undefined)
                }}
                disabled={disabled}
              />
            </Grid>
          </Grid>
          <Grid item xs={12}>
            <TextField
              {...register('identityKey')}
              variant="outlined"
              required
              id="identityKey"
              name="identityKey"
              label="Identity key"
              fullWidth
              error={!!errors.identityKey}
              helperText={errors.identityKey?.message}
              disabled={disabled}
            />
          </Grid>
          <Grid item xs={12}>
            <TextField
              {...register('sphinxKey')}
              variant="outlined"
              required
              id="sphinxKey"
              name="sphinxKey"
              label="Sphinx key"
              error={!!errors.sphinxKey}
              helperText={errors.sphinxKey?.message}
              fullWidth
              disabled={disabled}
            />
          </Grid>

          <Grid item xs={12} sm={12}>
            <TextField
              {...register('ownerSignature')}
              variant="outlined"
              required
              id="ownerSignature"
              name="ownerSignature"
              label="Owner signature"
              fullWidth
              error={!!errors.ownerSignature}
              helperText={errors.ownerSignature?.message}
              disabled={disabled}
            />
          </Grid>

          <Grid item xs={12} sm={6}>
            <TextField
              {...register('amount')}
              variant="outlined"
              required
              id="amount"
              name="amount"
              label="Amount to pledge"
              fullWidth
              error={!!errors.amount}
              helperText={errors.amount?.message}
              InputProps={{
                endAdornment: <InputAdornment position="end">{MAJOR_CURRENCY}</InputAdornment>,
              }}
              disabled={disabled}
            />
          </Grid>

          {watchNodeType === EnumNodeType.mixnode && (
            <Grid item xs={12} sm={6}>
              <TextField
                {...register('profitMarginPercent')}
                variant="outlined"
                required
                id="profitMarginPercent"
                name="profitMarginPercent"
                label="Profit percentage"
                fullWidth
                error={!!errors.profitMarginPercent}
                helperText={errors.profitMarginPercent ? errors.profitMarginPercent.message : 'Default is 10%'}
                disabled={disabled}
              />
            </Grid>
          )}

          {/* if it's a gateway - get location */}
          {watchNodeType === EnumNodeType.gateway && (
            <Grid item xs={6}>
              <TextField
                {...register('location')}
                variant="outlined"
                required
                id="location"
                name="location"
                label="Location"
                fullWidth
                error={!!errors.location}
                helperText={errors.location?.message}
                disabled={disabled}
              />
            </Grid>
          )}

          <Grid item xs={12} sm={6}>
            <TextField
              {...register('host')}
              variant="outlined"
              required
              id="host"
              name="host"
              label="Host"
              fullWidth
              error={!!errors.host}
              helperText={errors.host?.message}
              disabled={disabled}
            />
          </Grid>

          <Grid item xs={12} sm={6}>
            <TextField
              {...register('version')}
              variant="outlined"
              required
              id="version"
              name="version"
              label="Version"
              fullWidth
              error={!!errors.version}
              helperText={errors.version?.message}
              disabled={disabled}
            />
          </Grid>

          <Grid item xs={12}>
            <FormControlLabel
              control={
                <Checkbox
                  checked={watchAdvancedOptions}
                  onChange={() => {
                    if (watchAdvancedOptions) {
                      setValue('mixPort', defaultValues.mixPort, {
                        shouldValidate: true,
                      })
                      setValue('clientsPort', defaultValues.clientsPort, {
                        shouldValidate: true,
                      })
                      setValue('verlocPort', defaultValues.verlocPort, {
                        shouldValidate: true,
                      })
                      setValue('httpApiPort', defaultValues.httpApiPort, {
                        shouldValidate: true,
                      })
                      setValue('withAdvancedOptions', false)
                      resizeTo
                    } else {
                      setValue('withAdvancedOptions', true)
                    }
                  }}
                />
              }
              label="Use advanced options"
            />
          </Grid>
          {watchAdvancedOptions && (
            <>
              <Grid item xs={12} sm={4}>
                <TextField
                  {...register('mixPort', { valueAsNumber: true })}
                  variant="outlined"
                  id="mixPort"
                  name="mixPort"
                  label="Mix Port"
                  fullWidth
                  error={!!errors.mixPort}
                  helperText={errors.mixPort?.message && 'A valid port value is required'}
                  disabled={disabled}
                />
              </Grid>
              {watchNodeType === EnumNodeType.mixnode ? (
                <>
                  <Grid item xs={12} sm={4}>
                    <TextField
                      {...register('verlocPort', { valueAsNumber: true })}
                      variant="outlined"
                      id="verlocPort"
                      name="verlocPort"
                      label="Verloc Port"
                      fullWidth
                      error={!!errors.verlocPort}
                      helperText={errors.verlocPort?.message && 'A valid port value is required'}
                      disabled={disabled}
                    />
                  </Grid>

                  <Grid item xs={12} sm={4}>
                    <TextField
                      {...register('httpApiPort', { valueAsNumber: true })}
                      variant="outlined"
                      id="httpApiPort"
                      name="httpApiPort"
                      label="HTTP API Port"
                      fullWidth
                      error={!!errors.httpApiPort}
                      helperText={errors.httpApiPort?.message && 'A valid port value is required'}
                      disabled={disabled}
                    />
                  </Grid>
                </>
              ) : (
                <Grid item xs={12} sm={4}>
                  <TextField
                    {...register('clientsPort', { valueAsNumber: true })}
                    variant="outlined"
                    id="clientsPort"
                    name="clientsPort"
                    label="client WS API Port"
                    fullWidth
                    error={!!errors.clientsPort}
                    helperText={errors.clientsPort?.message && 'A valid port value is required'}
                    disabled={disabled}
                  />
                </Grid>
              )}
            </>
          )}
          <Grid item>
            {!disabled ? <Fee feeType={EnumNodeType.mixnode ? 'BondMixnode' : 'BondGateway'} /> : <div />}
          </Grid>
        </Grid>
      </Box>
      <Box
        sx={{
          display: 'flex',
          alignItems: 'center',
          justifyContent: 'flex-end',
          padding: 3,
          pt: 0,
        }}
      >
        <Button
          disabled={isSubmitting || disabled}
          variant="contained"
          color="primary"
          type="submit"
          data-testid="submit-button"
          disableElevation
          onClick={handleSubmit(onSubmit)}
          endIcon={isSubmitting && <CircularProgress size={20} />}
          size="large"
        >
          Bond
        </Button>
      </Box>
    </FormControl>
  )
}<|MERGE_RESOLUTION|>--- conflicted
+++ resolved
@@ -17,13 +17,9 @@
 import { NodeTypeSelector } from '../../components/NodeTypeSelector'
 import { bond, majorToMinor } from '../../requests'
 import { validationSchema } from './validationSchema'
-import { Coin, Gateway, MixNode } from '../../types'
+import { Gateway, MixNode } from '../../types'
 import { ClientContext, MAJOR_CURRENCY } from '../../context/main'
-<<<<<<< HEAD
-=======
-import { checkHasEnoughFunds } from '../../utils'
 import { Fee } from '../../components'
->>>>>>> 0d0637fe
 
 type TBondFormFields = {
   withAdvancedOptions: boolean
