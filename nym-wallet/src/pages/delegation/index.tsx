--- conflicted
+++ resolved
@@ -1,11 +1,6 @@
 import React, { FC, useContext, useEffect, useState } from 'react';
-<<<<<<< HEAD
 import { Box, Button, Paper, Stack, Typography, CircularProgress } from '@mui/material';
 import { useTheme, Theme } from '@mui/material/styles';
-=======
-import { Box, Button, Paper, Stack, Typography } from '@mui/material';
-import { Theme, useTheme } from '@mui/material/styles';
->>>>>>> 7302b64b
 import { DecCoin, decimalToFloatApproximation, DelegationWithEverything, FeeDetails } from '@nymproject/types';
 import { Link } from '@nymproject/react/link/Link';
 import { AppContext, urls } from 'src/context/main';
@@ -15,11 +10,7 @@
 import { OverSaturatedBlockerModal } from 'src/components/Delegation/DelegateBlocker';
 import { getSpendableCoins, userBalance } from 'src/requests';
 import { RewardsSummary } from '../../components/Rewards/RewardsSummary';
-<<<<<<< HEAD
 import { DelegationContextProvider, useDelegationContext, TDelegations } from '../../context/delegations';
-=======
-import { DelegationContextProvider, useDelegationContext } from '../../context/delegations';
->>>>>>> 7302b64b
 import { RewardsContextProvider, useRewardsContext } from '../../context/rewards';
 import { DelegateModal } from '../../components/Delegation/DelegateModal';
 import { UndelegateModal } from '../../components/Delegation/UndelegateModal';
@@ -277,7 +268,6 @@
     }
   };
 
-<<<<<<< HEAD
   const delegationsComponent = (delegations: TDelegations | undefined) => {
     if (isLoading) {
       return (
@@ -326,15 +316,14 @@
     );
   };
 
-=======
->>>>>>> 7302b64b
   return (
     <>
       <Paper elevation={0} sx={{ p: 3, mt: 4 }}>
         <Stack spacing={!!delegations?.length ? 5 : 3}>
           <Box display="flex" justifyContent="space-between" alignItems="center">
-<<<<<<< HEAD
-            <Typography variant="h6">Delegations</Typography>
+            <Typography variant="h6" lineHeight={1.334} fontWeight={600}>
+              Delegations
+            </Typography>
             {!!delegations?.length && (
               <Link
                 href={`${urls(network).networkExplorer}/network-components/mixnodes/`}
@@ -346,31 +335,6 @@
                 noIcon
               />
             )}
-=======
-            <Typography variant="h6" lineHeight={1.334} fontWeight={600}>
-              Delegations
-            </Typography>
-            <Link
-              href={`${urls(network).networkExplorer}/network-components/mixnodes/`}
-              target="_blank"
-              rel="noreferrer"
-              text="Network Explorer"
-              fontSize={14}
-              fontWeight={theme.palette.mode === 'light' ? 400 : 600}
-              noIcon
-            />
-          </Box>
-          <Box display="flex" justifyContent="space-between" alignItems="end">
-            <RewardsSummary isLoading={isLoading} totalDelegation={totalDelegations} totalRewards={totalRewards} />
-            <Button
-              variant="contained"
-              disableElevation
-              onClick={() => setShowNewDelegationModal(true)}
-              sx={{ py: 1.5, px: 5, color: 'primary.contrastText' }}
-            >
-              Delegate
-            </Button>
->>>>>>> 7302b64b
           </Box>
 
           {!!delegations?.length && (
