--- conflicted
+++ resolved
@@ -1,8 +1,6 @@
 use crate::provider;
 use nym_client::clients::directory;
 use nym_client::clients::directory::DirectoryClient;
-use nym_client::identity::mixnet::KeyPair;
-use std::net::SocketAddr;
 use std::thread;
 use std::time::Duration;
 
@@ -15,24 +13,6 @@
 }
 
 impl Notifier {
-<<<<<<< HEAD
-    pub fn new(is_local: bool, host: SocketAddr, key_pair: &KeyPair) -> Notifier {
-        let url = if is_local {
-            "http://localhost:8080".to_string()
-        } else {
-            "https://directory.nymtech.net".to_string()
-        };
-
-        let key_bytes = key_pair.public.to_bytes().to_vec();
-        let b64 = base64::encode_config(&key_bytes, base64::URL_SAFE);
-        let public_key64 = b64.to_string();
-
-        let config = directory::Config { base_url: url };
-        let net_client = directory::Client::new(config);
-        let presence = MixProviderPresence {
-            host: host.to_string(),
-            pub_key: public_key64,
-=======
     pub fn new(config: &provider::Config) -> Notifier {
         let directory_config = directory::Config {
             base_url: config.directory_server.clone(),
@@ -41,7 +21,6 @@
         let presence = MixProviderPresence {
             host: config.mix_socket_address.to_string(),
             pub_key: config.public_key_string(),
->>>>>>> f0a1ce50
             registered_clients: vec![],
         };
         Notifier {
